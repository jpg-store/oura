[package]
name = "oura"
description = "The tail of Cardano"
<<<<<<< HEAD
version = "1.9.1"
=======
version = "1.9.2"
>>>>>>> fd5fcee8
edition = "2021"
repository = "https://github.com/txpipe/oura"
homepage = "https://github.com/txpipe/oura"
documentation = "https://docs.rs/oura"
license = "Apache-2.0"
readme = "README.md"
authors = ["Santiago Carmuega <santiago@carmuega.me>"]


[dependencies]
pallas = "0.18.2"
# pallas = { git = "https://github.com/txpipe/pallas" }
# pallas = { path = "../pallas/pallas" }
hex = "0.4.3"
<<<<<<< HEAD
net2 = "0.2.39"
=======
>>>>>>> fd5fcee8
bech32 = "0.9.1"
clap = "3.2.25"
log = "0.4.20"
env_logger = "0.10.1"
crossterm = "0.27"
merge = "0.1.0"
webpki = ">=0.22.2"
config = { version = "0.13.4", default-features = false, features = ["toml", "yaml", "json"] }
serde = { version = "1.0.193", features = ["derive"] }
serde_json = { version = "1.0.108", features = ["arbitrary_precision"] }
<<<<<<< HEAD
strum = "0.25"
strum_macros = "0.25.3"
=======
strum = "0.26.3"
strum_macros = "0.26.4"
>>>>>>> fd5fcee8
prometheus_exporter = { version = "0.8.5", default-features = false }
unicode-truncate = "1.1.0"

# feature logs
file-rotate = { version = "0.7.1", optional = true }

# feature: webhook
reqwest = { version = "0.12.5", optional = true, features = ["blocking", "json"] }

# feature: kafkasink
kafka = { version = "0.10.0", optional = true }

# feature: elasticsink
elasticsearch = { version = "7.14.0-alpha.1", optional = true }

# feature: fingerprint
murmur3 = { version = "0.5.2", optional = true }

# feature: aws
aws-config = { version = "0.14.0", optional = true }
aws-sdk-sqs = { version = "0.14.0", optional = true }
aws-sdk-lambda = { version = "0.14.0", optional = true }
aws-sdk-s3 = { version = "0.14.0", optional = true }

# features: elasticsearch || aws
tokio = { version = "1.35.0", optional = true, features = ["rt"] }

# required for CI to complete successfully
openssl = { version = "0.10", optional = true, features = ["vendored"] }

# redis support
redis = { version = "0.24.0", optional = true, features = ["tokio-comp"] }

# features: gcp
<<<<<<< HEAD
google-cloud-gax = { version = "0.16", optional = true }
google-cloud-pubsub = { version = "0.21", optional = true, features = ["google-cloud-auth"] }
google-cloud-googleapis = { version = "0.11", optional = true }
=======

google-cloud-gax = {version ="0.19.0", optional = true }
google-cloud-pubsub = { version = "0.28.0", optional = true, features = ["google-cloud-auth"] }
google-cloud-googleapis = { version = "0.15.0", optional = true }
>>>>>>> fd5fcee8

# features: rabbitmqsink
lapin = { version = "2.1.1", optional = true }

[features]
default = []
web = ["reqwest"]
logs = ["file-rotate"]
webhook = ["web"]
kafkasink = ["kafka", "openssl"]
elasticsink = ["elasticsearch", "tokio"]
fingerprint = ["murmur3"]
aws = ["aws-config", "aws-sdk-sqs", "aws-sdk-lambda", "aws-sdk-s3", "tokio"]
redissink = ["redis", "tokio"]
gcp = ["google-cloud-pubsub", "google-cloud-googleapis", "tokio", "web" ,"google-cloud-gax"]
rabbitmqsink = ["lapin", "tokio"]<|MERGE_RESOLUTION|>--- conflicted
+++ resolved
@@ -1,11 +1,7 @@
 [package]
 name = "oura"
 description = "The tail of Cardano"
-<<<<<<< HEAD
-version = "1.9.1"
-=======
 version = "1.9.2"
->>>>>>> fd5fcee8
 edition = "2021"
 repository = "https://github.com/txpipe/oura"
 homepage = "https://github.com/txpipe/oura"
@@ -20,10 +16,6 @@
 # pallas = { git = "https://github.com/txpipe/pallas" }
 # pallas = { path = "../pallas/pallas" }
 hex = "0.4.3"
-<<<<<<< HEAD
-net2 = "0.2.39"
-=======
->>>>>>> fd5fcee8
 bech32 = "0.9.1"
 clap = "3.2.25"
 log = "0.4.20"
@@ -34,13 +26,8 @@
 config = { version = "0.13.4", default-features = false, features = ["toml", "yaml", "json"] }
 serde = { version = "1.0.193", features = ["derive"] }
 serde_json = { version = "1.0.108", features = ["arbitrary_precision"] }
-<<<<<<< HEAD
-strum = "0.25"
-strum_macros = "0.25.3"
-=======
 strum = "0.26.3"
 strum_macros = "0.26.4"
->>>>>>> fd5fcee8
 prometheus_exporter = { version = "0.8.5", default-features = false }
 unicode-truncate = "1.1.0"
 
@@ -75,16 +62,10 @@
 redis = { version = "0.24.0", optional = true, features = ["tokio-comp"] }
 
 # features: gcp
-<<<<<<< HEAD
-google-cloud-gax = { version = "0.16", optional = true }
-google-cloud-pubsub = { version = "0.21", optional = true, features = ["google-cloud-auth"] }
-google-cloud-googleapis = { version = "0.11", optional = true }
-=======
 
 google-cloud-gax = {version ="0.19.0", optional = true }
 google-cloud-pubsub = { version = "0.28.0", optional = true, features = ["google-cloud-auth"] }
 google-cloud-googleapis = { version = "0.15.0", optional = true }
->>>>>>> fd5fcee8
 
 # features: rabbitmqsink
 lapin = { version = "2.1.1", optional = true }
