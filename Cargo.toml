[package]
name = "oura"
description = "The tail of Cardano"
<<<<<<< HEAD
version = "1.10.0"
=======
version = "1.9.1"
>>>>>>> 2fb369d7
edition = "2021"
repository = "https://github.com/txpipe/oura"
homepage = "https://github.com/txpipe/oura"
documentation = "https://docs.rs/oura"
license = "Apache-2.0"
readme = "README.md"
authors = ["Santiago Carmuega <santiago@carmuega.me>"]


[dependencies]
pallas-multiplexer = "0.18.2"
pallas-miniprotocols = "0.18.2"
pallas-primitives = "0.30.1"
pallas-traverse = "0.30.1"
pallas-addresses = "0.30.1"
pallas-codec = "0.30.1"
pallas-crypto = "0.30.1"
# pallas = { git = "https://github.com/txpipe/pallas" }
# pallas = { path = "../pallas/pallas" }
hex = "0.4.3"
bech32 = "0.9.1"
clap = "3.2.25"
log = "0.4.20"
env_logger = "0.10.1"
crossterm = "0.27"
merge = "0.1.0"
webpki = ">=0.22.2"
config = { version = "0.13.4", default-features = false, features = ["toml", "yaml", "json"] }
serde = { version = "1.0.193", features = ["derive"] }
serde_json = { version = "1.0.108", features = ["arbitrary_precision"] }
strum = "0.26.3"
strum_macros = "0.26.4"
prometheus_exporter = { version = "0.8.5", default-features = false }
unicode-truncate = "0.2.0"
time = "0.3.36"

# feature logs
file-rotate = { version = "0.7.1", optional = true }

# feature: webhook
reqwest = { version = "0.12.5", optional = true, features = ["blocking", "json"] }

# feature: kafkasink
kafka = { version = "0.10.0", optional = true }

# feature: elasticsink
elasticsearch = { version = "7.14.0-alpha.1", optional = true }

# feature: fingerprint
murmur3 = { version = "0.5.2", optional = true }

# feature: aws
aws-config = { version = "0.14.0", optional = true }
aws-sdk-sqs = { version = "0.14.0", optional = true }
aws-sdk-lambda = { version = "0.14.0", optional = true }
aws-sdk-s3 = { version = "0.14.0", optional = true }

# features: elasticsearch || aws
tokio = { version = "1.35.0", optional = true, features = ["rt"] }

# required for CI to complete successfully
openssl = { version = "0.10", optional = true, features = ["vendored"] }

# redis support
redis = { version = "0.24.0", optional = true, features = ["tokio-comp"] }

# features: gcp
google-cloud-gax = {version ="0.19.0", optional = true }
google-cloud-pubsub = { version = "0.28.0", optional = true, features = ["google-cloud-auth"] }
google-cloud-googleapis = { version = "0.15.0", optional = true }

# features: rabbitmqsink
lapin = { version = "2.1.1", optional = true }

[features]
default = []
web = ["reqwest"]
logs = ["file-rotate"]
webhook = ["web"]
kafkasink = ["kafka", "openssl"]
elasticsink = ["elasticsearch", "tokio"]
fingerprint = ["murmur3"]
aws = ["aws-config", "aws-sdk-sqs", "aws-sdk-lambda", "aws-sdk-s3", "tokio"]
redissink = ["redis", "tokio"]
gcp = ["google-cloud-pubsub", "google-cloud-googleapis", "tokio", "web", "google-cloud-gax"]
rabbitmqsink = ["lapin", "tokio"]<|MERGE_RESOLUTION|>--- conflicted
+++ resolved
@@ -1,11 +1,7 @@
 [package]
 name = "oura"
 description = "The tail of Cardano"
-<<<<<<< HEAD
 version = "1.10.0"
-=======
-version = "1.9.1"
->>>>>>> 2fb369d7
 edition = "2021"
 repository = "https://github.com/txpipe/oura"
 homepage = "https://github.com/txpipe/oura"
