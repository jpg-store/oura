--- conflicted
+++ resolved
@@ -61,20 +61,8 @@
         .build()?;
 
     let publisher: Publisher = rt.block_on(async {
-        let client_config = if emulator {
-            ClientConfig {
-                project_id: Some(emulator_project_id.clone().unwrap_or_default()),
-                environment: Environment::Emulator(emulator_endpoint.clone().unwrap_or_default()),
-                ..Default::default()
-            }
-        } else {
-            ClientConfig::default()
-        };
-<<<<<<< HEAD
-        let client = Client::new(client_config.with_auth().await?).await?;
-=======
-        let client = Client::new(client_config).await?;
->>>>>>> e408e062
+
+        let client = Client::new(ClientConfig::default().with_auth().await?).await?;
         let topic = client.topic(topic_name);
         Result::<_, crate::Error>::Ok(topic.new_publisher(None))
     })?;
